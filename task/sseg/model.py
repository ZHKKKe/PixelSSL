import torch
import torch.nn as nn
import torch.nn.functional as F
import torch.utils.model_zoo as model_zoo

import pixelssl

from module import deeplab_v2, _pspnet


def add_parser_arguments(parser):
    pixelssl.model_template.add_parser_arguments(parser)

    # arguments for DeepLab
    parser.add_argument('--output-stride', type=int, default=16, help='sseg - output stride of the ResNet backbone')
    parser.add_argument('--backbone', type=str, default='resnet101', help='sseg - architecture of the backbone network')
    parser.add_argument('--freeze-bn', type=pixelssl.str2bool, default=False, 
                        help='sseg - if true, the statistics in BatchNorm will not be updated')


def deeplabv2():
    return DeepLabV2


def pspnet():
    return PSPNet


class DeepLab(pixelssl.model_template.TaskModel):
    def __init__(self, args, version, pretrained_backbone_url=None):
        super(DeepLab, self).__init__(args)

        model_func = None
        if version == 'v2':
            model_func = deeplab_v2.DeepLabV2
        else:
            pixelssl.log_err('For Semantic Segmentation - DeepLab, '
                             'we do not support version: {0}\n'.format(version))

        self.model = model_func(backbone=self.args.backbone,
            output_stride=self.args.output_stride, num_classes=self.args.num_classes,
            sync_bn=True, freeze_bn=self.args.freeze_bn, 
            pretrained_backbone_url=pretrained_backbone_url)

        self.param_groups = [
            {'params': self.model.get_1x_lr_params(), 'lr': self.args.lr},
            {'params': self.model.get_10x_lr_params(), 'lr': self.args.lr * 10}
        ]
    
    def forward(self, inp):
        resulter, debugger = {}, {}

        if not len(inp) == 1:
            pixelssl.log_err(
                'Semantic segmentation model DeepLab requires only one input\n'
                'However, {0} inputs are given\n'.format(len(inp)))

        inp = inp[0]
        pred, latent = self.model.forward(inp)

        resulter['pred'] = (pred, )
        resulter['activated_pred'] = (F.softmax(pred, dim=1), )
        resulter['ssls4l_rc_inp'] = pred
<<<<<<< HEAD
        resulter['sslcct_ad_inp'] = latent
=======
>>>>>>> a165d7af
        return resulter, debugger


class DeepLabV2(DeepLab):
    def __init__(self, args):

        if args.backbone == 'resnet50':
            self.pretrained_backbone_url = 'https://download.pytorch.org/models/resnet50-19c8e357.pth'
        elif args.backbone == 'resnet101':
            pretrained_backbone_url = 'https://download.pytorch.org/models/resnet101-5d3b4d8f.pth'
        elif args.backbone == 'resnet101-coco':
            pretrained_backbone_url = 'http://vllab1.ucmerced.edu/~whung/adv-semi-seg/resnet101COCO-41f33a49.pth'
        else:
            pixelssl.log_err('DeepLabV2 does not support the backbone: {0}\n'
                             'You can support it for PSPNet in the file \'task/sseg/model.py\'\n')

        super(DeepLabV2, self).__init__(args, 'v2', pretrained_backbone_url)


class PSPNet(pixelssl.model_template.TaskModel):
    def __init__(self, args):
        super(PSPNet, self).__init__(args)

        if self.args.backbone == 'resnet50':
            self.pretrained_backbone_url = 'https://download.pytorch.org/models/resnet50-19c8e357.pth'
        elif self.args.backbone == 'resnet101':
            self.pretrained_backbone_url = 'https://download.pytorch.org/models/resnet101-5d3b4d8f.pth'
        elif args.backbone == 'resnet101-coco':
            self.pretrained_backbone_url = 'http://vllab1.ucmerced.edu/~whung/adv-semi-seg/resnet101COCO-41f33a49.pth'
        else:
            pixelssl.log_err('PSPNet does not support the backbone: {0}\n'
                             'You can support it for PSPNet in the file \'task/sseg/model.py\'\n')

        self.model = _pspnet._PSPNet(backbone=self.args.backbone,
            output_stride=self.args.output_stride, num_classes=self.args.num_classes,
            sync_bn=True, freeze_bn=self.args.freeze_bn,
            pretrained_backbone_url=self.pretrained_backbone_url)

        self.param_groups = [
            {'params': filter(lambda p:p.requires_grad, self.model.get_backbone_params()), 'lr': self.args.lr},
            {'params': filter(lambda p:p.requires_grad, self.model.get_psp_params()), 'lr': self.args.lr * 10},
            {'params': filter(lambda p:p.requires_grad, self.model.get_decoder_params()), 'lr': self.args.lr * 10},
        ]

    def forward(self, inp):
        resulter, debugger = {}, {}

        if not len(inp) == 1:
            pixelssl.log_err(
                'Semantic segmentation model PSPNet requires only one input\n'
                'However, {0} inputs are given\n'.format(len(inp)))
            
        inp = inp[0]
        pred, latent = self.model.forward(inp)

        resulter['pred'] = (pred, )
        resulter['activated_pred'] = (F.softmax(pred, dim=1), )
        resulter['ssls4l_rc_inp'] = pred

        return resulter, debugger<|MERGE_RESOLUTION|>--- conflicted
+++ resolved
@@ -61,10 +61,7 @@
         resulter['pred'] = (pred, )
         resulter['activated_pred'] = (F.softmax(pred, dim=1), )
         resulter['ssls4l_rc_inp'] = pred
-<<<<<<< HEAD
         resulter['sslcct_ad_inp'] = latent
-=======
->>>>>>> a165d7af
         return resulter, debugger
 
 
@@ -123,5 +120,6 @@
         resulter['pred'] = (pred, )
         resulter['activated_pred'] = (F.softmax(pred, dim=1), )
         resulter['ssls4l_rc_inp'] = pred
+        resulter['sslcct_ad_inp'] = latent
 
         return resulter, debugger